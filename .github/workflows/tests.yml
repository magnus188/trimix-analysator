name: Trimix Analyzer CI/CD

on:
  push:
    branches: [ main, develop ]
  pull_request:
    branches: [ main ]
    types: [opened, synchronize, reopened, ready_for_review]

env:
  TRIMIX_ENVIRONMENT: test
  TRIMIX_MOCK_SENSORS: true

jobs:
<<<<<<< HEAD
  # Fast tests that run on every commit
  fast-tests:
    name: Fast Tests (Python 3.11)
    runs-on: ubuntu-latest
    if: github.event.pull_request.draft == false

    steps:
    - name: Checkout code
      uses: actions/checkout@v4

    - name: Set up Python 3.11
      uses: actions/setup-python@v4
      with:
        python-version: "3.11"

    - name: Cache pip dependencies
      uses: actions/cache@v3
      with:
        path: ~/.cache/pip
        key: ${{ runner.os }}-py3.11-pip-${{ hashFiles('**/requirements-dev.txt', '**/requirements-base.txt') }}
        restore-keys: |
          ${{ runner.os }}-py3.11-pip-

    - name: Install system dependencies
      run: |
        sudo apt-get update
        sudo apt-get install -y \
          xvfb \
          libgl1-mesa-dev \
          libglib2.0-0 \
          libsm6 \
          libxext6 \
          libxrender-dev \
          libfontconfig1 \
          libice6 \
          libasound2-dev \
          libpulse-dev \
          libjpeg-dev
    - name: Install Python dependencies
      run: |
        python -m pip install --upgrade pip
        # Check if requirements files exist
        if [ ! -f requirements-base.txt ]; then
          echo "❌ requirements-base.txt not found"
          exit 1
        fi
        if [ ! -f requirements-dev.txt ]; then
          echo "❌ requirements-dev.txt not found"
          exit 1
        fi
        pip install -r requirements-base.txt
        pip install -r requirements-dev.txt
        pip install flake8  # Ensure linting tool is available

    - name: Set environment for testing
      run: |
        echo "DISPLAY=:99.0" >> $GITHUB_ENV

    - name: Start virtual display
      run: |
        Xvfb :99 -screen 0 1024x768x24 > /dev/null 2>&1 &
        sleep 2

    - name: Run linting
      run: |
        echo "Running linting checks..."
        flake8 . --count --select=E9,F63,F7,F82 --show-source --statistics \
          --exclude=.venv,__pycache__,.git,.pytest_cache,htmlcov,build,dist
        flake8 . --count --exit-zero --max-complexity=10 --max-line-length=88 --statistics \
          --exclude=.venv,__pycache__,.git,.pytest_cache,htmlcov,build,dist
        echo "Linting completed"

    - name: Run fast tests
      run: |
        echo "Running fast tests..."
        python -m pytest tests/ -v -m "not slow" --tb=short --maxfail=5
        echo "Fast tests completed"
      env:
        PYTHONPATH: .

    - name: Generate test summary
      if: always()
      run: |
        echo "## Test Results for Python 3.11" >> $GITHUB_STEP_SUMMARY
        echo "Fast tests completed" >> $GITHUB_STEP_SUMMARY

=======
>>>>>>> f12ad43d
  # Comprehensive tests that run on main branch or when specifically requested
  comprehensive-tests:
    name: Comprehensive Tests
    runs-on: ubuntu-latest
    if: github.ref == 'refs/heads/main' || contains(github.event.pull_request.labels.*.name, 'run-full-tests')
    
    steps:
    - name: Checkout code
      uses: actions/checkout@v4

    - name: Set up Python 3.11
      uses: actions/setup-python@v4
      with:
        python-version: "3.11"

    - name: Cache pip dependencies
      uses: actions/cache@v3
      with:
        path: ~/.cache/pip
        key: ${{ runner.os }}-py3.11-pip-${{ hashFiles('**/requirements-dev.txt', '**/requirements-base.txt') }}

    - name: Install system dependencies
      run: |
        sudo apt-get update
        sudo apt-get install -y xvfb libgl1-mesa-dev libglib2.0-0

    - name: Install Python dependencies
      run: |
        python -m pip install --upgrade pip
        pip install -r requirements-base.txt
        pip install -r requirements-dev.txt
        # Install specific garden packages using pip instead of garden command
        pip install kivy-garden.graph

    - name: Set environment for testing
      run: |
        echo "DISPLAY=:99.0" >> $GITHUB_ENV

    - name: Start virtual display
      run: |
        Xvfb :99 -screen 0 1024x768x24 > /dev/null 2>&1 &
        sleep 2

    - name: Run all tests with coverage
      run: |
        python -m pytest tests/ --cov=. --cov-report=xml --cov-report=html --cov-report=term-missing --tb=short
      env:
        PYTHONPATH: .

    - name: Run slow tests
      run: |
        python -m pytest tests/ -v -m "slow" --tb=short
      env:
        PYTHONPATH: .

    - name: Upload coverage to Codecov
      uses: codecov/codecov-action@v3
      with:
        file: ./coverage.xml
        flags: comprehensive
        name: codecov-comprehensive
        fail_ci_if_error: false

    - name: Archive coverage reports
      uses: actions/upload-artifact@v4
      with:
        name: coverage-report
        path: htmlcov/

  # Security and quality checks
  security-checks:
    name: Security & Quality
    runs-on: ubuntu-latest
    if: github.event.pull_request.draft == false
    
    steps:
    - name: Checkout code
      uses: actions/checkout@v4

    - name: Set up Python
      uses: actions/setup-python@v4
      with:
        python-version: "3.11"

    - name: Install dependencies
      run: |
        python -m pip install --upgrade pip
        pip install -r requirements-dev.txt
        pip install safety bandit  # Ensure security tools are available

    - name: Run security checks with bandit
      run: |
        bandit -r . -f json -o bandit-report.json \
          --exclude ./utils/update_manager.py \
          --severity-level high || true
        bandit -r . \
          --exclude ./utils/update_manager.py \
          --severity-level high || echo "Security scan completed with warnings"

    - name: Run safety check
      run: |
        safety check --json --output safety-report.json || true
        safety check

    - name: Upload security reports
      if: always()
      uses: actions/upload-artifact@v4
      with:
        name: security-reports
        path: |
          bandit-report.json
          safety-report.json

  # Type checking
  type-check:
    name: Type Checking
    runs-on: ubuntu-latest
    if: github.event.pull_request.draft == false
    
    steps:
    - name: Checkout code
      uses: actions/checkout@v4

    - name: Set up Python
      uses: actions/setup-python@v4
      with:
        python-version: "3.11"

    - name: Install dependencies
      run: |
        python -m pip install --upgrade pip
        pip install -r requirements-base.txt
        pip install mypy

    - name: Run type checking
      run: |
        mypy . --ignore-missing-imports --no-strict-optional || true

  # Test results summary
  test-summary:
    name: Test Summary
    runs-on: ubuntu-latest
    needs: [security-checks, type-check]
    if: always() && github.event.pull_request.draft == false
    
    steps:
    - name: Generate summary
      run: |
        echo "# 🧪 Test Results Summary" >> $GITHUB_STEP_SUMMARY
        echo "" >> $GITHUB_STEP_SUMMARY
        echo "## Security Checks: ${{ needs.security-checks.result }}" >> $GITHUB_STEP_SUMMARY
        echo "## Type Checking: ${{ needs.type-check.result }}" >> $GITHUB_STEP_SUMMARY
        
        if [ "${{ needs.security-checks.result }}" = "success" ] && \
           [ "${{ needs.type-check.result }}" = "success" ]; then
          echo "✅ All checks passed! Ready for review." >> $GITHUB_STEP_SUMMARY
        else
          echo "❌ Some checks failed. Please review the results above." >> $GITHUB_STEP_SUMMARY
        fi

  build-test:
    runs-on: ubuntu-latest
<<<<<<< HEAD
    needs: [fast-tests, type-check]
=======
    needs: [type-check]
>>>>>>> f12ad43d
    if: github.event_name == 'pull_request'
    
    steps:
    - uses: actions/checkout@v4

    - name: Set up Python
      uses: actions/setup-python@v4
      with:
        python-version: 3.11

    - name: Install system dependencies
      run: |
        sudo apt-get update
        sudo apt-get install -y xvfb libgl1-mesa-dev libglib2.0-0 libmtdev1

    - name: Install dependencies
      run: |
        python -m pip install --upgrade pip
        pip install -r requirements-dev.txt
        # Install specific garden packages
        pip install kivy-garden.graph

    - name: Set environment for testing
      run: |
        echo "TRIMIX_MOCK_SENSORS=1" >> $GITHUB_ENV
        echo "TRIMIX_ENVIRONMENT=test" >> $GITHUB_ENV
        echo "DISPLAY=:99.0" >> $GITHUB_ENV

    - name: Start virtual display
      run: |
        Xvfb :99 -screen 0 1024x768x24 > /dev/null 2>&1 &
        sleep 2

    - name: Test application import
      run: |
        python -c "
        import sys
        sys.path.insert(0, '.')
        try:
            from main import TrimixApp
            app = TrimixApp()
            print('✅ Application import successful')
        except Exception as e:
            print(f'❌ Application import failed: {e}')
            sys.exit(1)
        "

    - name: Test database functionality
      run: |
        python -c "
        import sys
        sys.path.insert(0, '.')
        from utils.database_manager import db_manager
        
        # Test basic database operations
        db_manager.set_setting('test', 'ci_test', 'success')
        result = db_manager.get_setting('test', 'ci_test')
        assert result == 'success', f'Expected success, got {result}'
        print('✅ Database functionality test passed')
        "

    - name: Test sensor interface
      run: |
        python -c "
        import sys
        sys.path.insert(0, '.')
        from utils.sensor_interface import get_sensors, get_readings
        
        # Test sensor interface
        sensors = get_sensors()
        readings = get_readings()
        assert isinstance(readings, dict), 'Readings should be a dictionary'
        assert len(readings) > 0, 'Should have some sensor readings'
        print('✅ Sensor interface test passed')
        "

  # Performance testing job (optional, runs on develop branch)
  performance:
    runs-on: ubuntu-latest
    if: github.ref == 'refs/heads/develop'
<<<<<<< HEAD
    needs: [fast-tests]
=======
>>>>>>> f12ad43d
    
    steps:
    - uses: actions/checkout@v4

    - name: Set up Python
      uses: actions/setup-python@v4
      with:
        python-version: 3.11

    - name: Install dependencies
      run: |
        python -m pip install --upgrade pip
        pip install -r requirements-dev.txt
        pip install pytest-benchmark
        # Install specific garden packages
        pip install kivy-garden.graph

    - name: Set environment for testing
      run: |
        echo "TRIMIX_MOCK_SENSORS=1" >> $GITHUB_ENV
        echo "TRIMIX_ENVIRONMENT=test" >> $GITHUB_ENV

    - name: Run performance tests
      run: |
        pytest tests/ -v -m "slow" --benchmark-only --benchmark-sort=mean

    - name: Upload performance results
      uses: actions/upload-artifact@v4
      with:
        name: performance-results
        path: .benchmarks/<|MERGE_RESOLUTION|>--- conflicted
+++ resolved
@@ -12,7 +12,6 @@
   TRIMIX_MOCK_SENSORS: true
 
 jobs:
-<<<<<<< HEAD
   # Fast tests that run on every commit
   fast-tests:
     name: Fast Tests (Python 3.11)
@@ -51,6 +50,7 @@
           libasound2-dev \
           libpulse-dev \
           libjpeg-dev
+
     - name: Install Python dependencies
       run: |
         python -m pip install --upgrade pip
@@ -99,13 +99,12 @@
         echo "## Test Results for Python 3.11" >> $GITHUB_STEP_SUMMARY
         echo "Fast tests completed" >> $GITHUB_STEP_SUMMARY
 
-=======
->>>>>>> f12ad43d
   # Comprehensive tests that run on main branch or when specifically requested
   comprehensive-tests:
     name: Comprehensive Tests
     runs-on: ubuntu-latest
     if: github.ref == 'refs/heads/main' || contains(github.event.pull_request.labels.*.name, 'run-full-tests')
+    needs: [fast-tests]
     
     steps:
     - name: Checkout code
@@ -263,11 +262,7 @@
 
   build-test:
     runs-on: ubuntu-latest
-<<<<<<< HEAD
-    needs: [fast-tests, type-check]
-=======
     needs: [type-check]
->>>>>>> f12ad43d
     if: github.event_name == 'pull_request'
     
     steps:
@@ -348,10 +343,6 @@
   performance:
     runs-on: ubuntu-latest
     if: github.ref == 'refs/heads/develop'
-<<<<<<< HEAD
-    needs: [fast-tests]
-=======
->>>>>>> f12ad43d
     
     steps:
     - uses: actions/checkout@v4
